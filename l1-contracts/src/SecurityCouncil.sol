// SPDX-License-Identifier: MIT

pragma solidity 0.8.24;

import {ISecurityCouncil} from "./interfaces/ISecurityCouncil.sol";
import {IProtocolUpgradeHandler} from "./interfaces/IProtocolUpgradeHandler.sol";
import {Multisig} from "./Multisig.sol";
import {EIP712} from "@openzeppelin/contracts/utils/cryptography/EIP712.sol";

/// @title Security Council
/// @author Matter Labs
/// @custom:security-contact security@matterlabs.dev
/// @dev The group of security experts who serve as a technical security service for zkSync protocol.
contract SecurityCouncil is ISecurityCouncil, Multisig, EIP712 {
    /// @notice Address of the contract, which manages protocol upgrades.
    IProtocolUpgradeHandler public immutable protocolUpgradeHandler;

    /// @dev EIP-712 TypeHash for protocol upgrades approval by the security council.
    bytes32 private constant APPROVE_UPGRADE_SECURITY_COUNCIL_TYPEHASH =
        keccak256("ApproveUpgradeSecurityCouncil(bytes32 id)");

    /// @dev EIP-712 TypeHash for soft emergency freeze approval by the security council.
    bytes32 private constant SOFT_FREEZE_SECURITY_COUNCIL_TYPEHASH =
        keccak256("SoftFreeze(uint256 nonce,uint256 validUntil)");

    /// @dev EIP-712 TypeHash for hard emergency freeze approval by the security council.
    bytes32 private constant HARD_FREEZE_SECURITY_COUNCIL_TYPEHASH =
        keccak256("HardFreeze(uint256 nonce,uint256 validUntil)");

    /// @dev EIP-712 TypeHash for setting threshold for soft freeze approval by the security council.
    bytes32 private constant SET_SOFT_FREEZE_THRESHOLD_TYPEHASH =
        keccak256("SetSoftFreezeThreshold(uint256 threshold,uint256 nonce,uint256 validUntil)");

    /// @dev EIP-712 TypeHash for unfreezing the protocol upgrade by the security council.
    bytes32 private constant UNFREEZE_THRESHOLD_TYPEHASH = keccak256("Unfreeze(uint256 nonce,uint256 validUntil)");

    /// @dev The default threshold for soft freeze initiated by the security council.
    uint256 private constant SOFT_FREEZE_CONSERATIVE_THRESHOLD = 9;

    /// @dev Tracks the unique identifier used in the last successful soft emergency freeze,
    /// to ensure each request is unique.
    uint256 softFreezeNonce;

    /// @dev Tracks the unique identifier used in the last successful hard emergency freeze,
    /// to ensure each request is unique.
    uint256 hardFreezeNonce;

    /// @dev Tracks the unique identifier used in the last successful setting of the soft freeze threshold,
    /// to ensure each request is unique.
    uint256 softFreezeThresholdSettingNonce;

    /// @dev Tracks the unique identifier used in the last successful unfreeze.
    uint256 unfreezeNonce;

    /// @dev Represents the number of signatures needed to trigger soft freeze.
    /// This value is automaically reset to 9 after each freeze, but it can be
    /// set by the 9 SC members and requires to be not bigger than 9.
    uint256 softFreezeThreshold;

    /// @dev Initializes the Security Council contract with predefined members and setup for EIP-712.
    /// @param _protocolUpgradeHandler The address of the protocol upgrade handler contract, responsible for executing the upgrades.
    /// @param _members Array of addresses representing the members of the security council.
    /// Expected to be sorted in ascending order without duplicates.
    constructor(IProtocolUpgradeHandler _protocolUpgradeHandler, address[] memory _members)
        Multisig(_members, 9)
        EIP712("SecurityCouncil", "1")
    {
        protocolUpgradeHandler = _protocolUpgradeHandler;
        require(_members.length == 12, "SecurityCouncil requires exactly 12 members");
        softFreezeThreshold = SOFT_FREEZE_CONSERATIVE_THRESHOLD;
    }

    /// @notice Approves zkSync protocol upgrade, by the 6 out of 12 Security Council approvals.
    /// @param _id Unique identifier of the upgrade proposal to be approved.
    /// @param _signers An array of signers associated with the signatures.
    /// @param _signatures An array of signatures from council members approving the upgrade.
    function approveUpgradeSecurityCouncil(bytes32 _id, address[] calldata _signers, bytes[] calldata _signatures)
        external
    {
        bytes32 digest = _hashTypedDataV4(keccak256(abi.encode(APPROVE_UPGRADE_SECURITY_COUNCIL_TYPEHASH, _id)));
        checkSignatures(digest, _signers, _signatures, 6);
        protocolUpgradeHandler.approveUpgradeSecurityCouncil(_id);
    }

    /// @notice Initiates the protocol soft freeze by small threshold of the Security Council members.
    /// @param _validUntil The timestamp until which the signature should remain valid.
    /// @param _signers An array of signers associated with the signatures.
    /// @param _signatures An array of signatures from council members approving the freeze.
    function softFreeze(uint256 _validUntil, address[] calldata _signers, bytes[] calldata _signatures) external {
        require(block.timestamp < _validUntil, "Signature expired");
        bytes32 digest = _hashTypedDataV4(
            keccak256(abi.encode(SOFT_FREEZE_SECURITY_COUNCIL_TYPEHASH, softFreezeNonce++, _validUntil))
        );
        checkSignatures(digest, _signers, _signatures, softFreezeThreshold);
        // Reset threshold
        softFreezeThreshold = SOFT_FREEZE_CONSERATIVE_THRESHOLD;
        protocolUpgradeHandler.softFreeze();
    }

    /// @notice Initiates the protocol hard freeze by small threshold of the Security Council members.
    /// @param _validUntil The timestamp until which the signature should remain valid.
    /// @param _signers An array of signers associated with the signatures.
    /// @param _signatures An array of signatures from council members approving the freeze.
    function hardFreeze(uint256 _validUntil, address[] calldata _signers, bytes[] calldata _signatures) external {
        require(block.timestamp < _validUntil, "Signature expired");
        bytes32 digest = _hashTypedDataV4(
            keccak256(abi.encode(HARD_FREEZE_SECURITY_COUNCIL_TYPEHASH, hardFreezeNonce++, _validUntil))
        );
        checkSignatures(digest, _signers, _signatures, 9);
        protocolUpgradeHandler.hardFreeze();
    }

    /// @notice Initiates the protocol unfreeze by the Security Council members.
    /// @param _validUntil The timestamp until which the signature should remain valid.
    /// @param _signers An array of signers associated with the signatures.
    /// @param _signatures An array of signatures from council members approving the freeze.
    function unfreeze(uint256 _validUntil, address[] calldata _signers, bytes[] calldata _signatures) external {
        require(block.timestamp < _validUntil, "Signature expired");
        bytes32 digest =
            _hashTypedDataV4(keccak256(abi.encode(UNFREEZE_THRESHOLD_TYPEHASH, unfreezeNonce++, _validUntil)));
        checkSignatures(digest, _signers, _signatures, 9);
        protocolUpgradeHandler.unfreeze();
    }

    /// @notice Sets the threshold for triggering a soft freeze.
    /// @param _threshold New threshold for the Security Council members for approving the soft freeze.
    /// @param _validUntil The timestamp until which the signature should remain valid.
    /// @param _signers An array of signers associated with the signatures.
    /// @param _signatures An array of signatures from council members approving the threshold setting.
<<<<<<< HEAD
    function setSoftFreezeThreshold(uint256 _threshold, uint256 _validUntil, bytes[] calldata _signatures) external {
        require(_threshold > 0, "Threshold is too small");
=======
    function setSoftFreezeThreshold(
        uint256 _threshold,
        uint256 _validUntil,
        address[] calldata _signers,
        bytes[] calldata _signatures
    ) external {
>>>>>>> 6d139671
        require(_threshold <= SOFT_FREEZE_CONSERATIVE_THRESHOLD, "Threshold is too big");
        require(block.timestamp < _validUntil, "Signature expired");
        bytes32 digest = _hashTypedDataV4(
            keccak256(
                abi.encode(
                    SET_SOFT_FREEZE_THRESHOLD_TYPEHASH, _threshold, softFreezeThresholdSettingNonce++, _validUntil
                )
            )
        );
        checkSignatures(digest, _signers, _signatures, SOFT_FREEZE_CONSERATIVE_THRESHOLD);
        softFreezeThreshold = _threshold;
    }
}<|MERGE_RESOLUTION|>--- conflicted
+++ resolved
@@ -127,17 +127,13 @@
     /// @param _validUntil The timestamp until which the signature should remain valid.
     /// @param _signers An array of signers associated with the signatures.
     /// @param _signatures An array of signatures from council members approving the threshold setting.
-<<<<<<< HEAD
-    function setSoftFreezeThreshold(uint256 _threshold, uint256 _validUntil, bytes[] calldata _signatures) external {
-        require(_threshold > 0, "Threshold is too small");
-=======
     function setSoftFreezeThreshold(
         uint256 _threshold,
         uint256 _validUntil,
         address[] calldata _signers,
         bytes[] calldata _signatures
     ) external {
->>>>>>> 6d139671
+        require(_threshold > 0, "Threshold is too small");
         require(_threshold <= SOFT_FREEZE_CONSERATIVE_THRESHOLD, "Threshold is too big");
         require(block.timestamp < _validUntil, "Signature expired");
         bytes32 digest = _hashTypedDataV4(

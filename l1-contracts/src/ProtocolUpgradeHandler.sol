--- conflicted
+++ resolved
@@ -467,11 +467,6 @@
 
     /// @dev Unfreezes the protocol and resumes normal operations.
     function unfreeze() external onlySecurityCouncilOrProtocolUnfrozen {
-<<<<<<< HEAD
-        require(block.timestamp <= protocolFrozenUntil, "Protocol should be already frozen to unfreeze it");
-=======
-        freezeStatus = FreezeStatus.None;
->>>>>>> 7f3f4603
         protocolFrozenUntil = 0;
         _unfreeze();
         emit Unfreeze();

--- conflicted
+++ resolved
@@ -142,14 +142,8 @@
         _;
     }
 
-<<<<<<< HEAD
-    /// @notice Checks that the protocol is in active freeze and the message sender is Security Council or the freeze period expired.
-    modifier onlySecurityCouncilInFreezeOrFreezeExpired() {
-        require(protocolFrozenUntil != 0, "Protocol is not in active freeze");
-=======
     /// @notice Checks that the message sender is an active Security Council or the protocol is frozen but freeze period expired.
     modifier onlySecurityCouncilOrProtocolFreezeExpired() {
->>>>>>> ed02bcbd
         require(
             msg.sender == securityCouncil || (protocolFrozenUntil != 0 && block.timestamp > protocolFrozenUntil),
             "Only Security Council is allowed to call this function or the protocol should be frozen"
@@ -473,12 +467,8 @@
     }
 
     /// @dev Unfreezes the protocol and resumes normal operations.
-<<<<<<< HEAD
-    function unfreeze() external onlySecurityCouncilInFreezeOrFreezeExpired {
+    function unfreeze() external onlySecurityCouncilOrProtocolFreezeExpired {
         freezeStatus = FreezeStatus.None;
-=======
-    function unfreeze() external onlySecurityCouncilOrProtocolFreezeExpired {
->>>>>>> ed02bcbd
         protocolFrozenUntil = 0;
         _unfreeze();
         emit Unfreeze();
